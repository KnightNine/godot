--- conflicted
+++ resolved
@@ -5981,7 +5981,6 @@
 
 			return dst;
 		}
-<<<<<<< HEAD
 		default: {
 			if (a.is_array()) {
 				switch (a.get_type()) {
@@ -6008,49 +6007,6 @@
 						}
 
 						result.set_typed(type_a, StringName(), Variant());
-=======
-		case Variant::PACKED_INT32_ARRAY: {
-			const Vector<int32_t> arr_a = a;
-			const Vector<int32_t> arr_b = b;
-			int sz = arr_a.size();
-			if (sz == 0 || arr_b.size() != sz) {
-				return a;
-			} else {
-				Vector<int32_t> v;
-				v.resize(sz);
-				{
-					int32_t *vw = v.ptrw();
-					const int32_t *ar = arr_a.ptr();
-					const int32_t *br = arr_b.ptr();
-
-					Variant va;
-					for (int i = 0; i < sz; i++) {
-						va = interpolate_variant(ar[i], br[i], c);
-						vw[i] = va;
-					}
-				}
-				return v;
-			}
-		}
-		case Variant::PACKED_INT64_ARRAY: {
-			const Vector<int64_t> arr_a = a;
-			const Vector<int64_t> arr_b = b;
-			int sz = arr_a.size();
-			if (sz == 0 || arr_b.size() != sz) {
-				return a;
-			} else {
-				Vector<int64_t> v;
-				v.resize(sz);
-				{
-					int64_t *vw = v.ptrw();
-					const int64_t *ar = arr_a.ptr();
-					const int64_t *br = arr_b.ptr();
-
-					Variant va;
-					for (int i = 0; i < sz; i++) {
-						va = interpolate_variant(ar[i], br[i], c);
-						vw[i] = va;
->>>>>>> bfd78bb9
 					}
 
 					result.resize(size);
